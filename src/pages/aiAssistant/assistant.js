--- conflicted
+++ resolved
@@ -39,14 +39,10 @@
 
 	const GEMINI_API_KEY = ""; // Replace
 
-<<<<<<< HEAD
 	const searchTool = {
 		googleSearch: {},
 	};
 	const agentCheckpointer = new CordovaSqliteSaver();
-=======
-	const agentCheckpointer = new MemorySaver();
->>>>>>> 672fbbd0
 	const model = new ChatGoogleGenerativeAI({
 		model: "gemini-2.0-flash",
 		apiKey: GEMINI_API_KEY,
