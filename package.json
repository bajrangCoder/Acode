--- conflicted
+++ resolved
@@ -30,9 +30,9 @@
       "cordova-plugin-server": {},
       "cordova-plugin-iap": {},
       "cordova-plugin-ftp": {},
-      "cordova-plugin-sdcard": {},
       "cordova-plugin-system": {},
-      "cordova-plugin-browser": {}
+      "cordova-plugin-browser": {},
+      "cordova-plugin-sdcard": {}
     },
     "platforms": [
       "android"
@@ -88,12 +88,8 @@
     "@ungap/custom-elements": "^1.3.0",
     "autosize": "^6.0.1",
     "cordova": "12.0.0",
-<<<<<<< HEAD
     "core-js": "^3.34.0",
-=======
-    "core-js": "^3.32.2",
     "crypto-js": "^4.2.0",
->>>>>>> 37fd7e0e
     "escape-string-regexp": "^5.0.0",
     "esprima": "^4.0.1",
     "filesize": "^10.1.0",
