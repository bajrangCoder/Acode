--- conflicted
+++ resolved
@@ -237,20 +237,17 @@
   "uninstall": "Uninstall",
   "download acode pro": "Download Acode pro",
   "loading plugins": "Loading plugins",
-<<<<<<< HEAD
+  "faqs": "FAQs",
+  "feedback": "Feedback",
+  "header": "Header",
+  "sidebar": "Sidebar",
+  "inapp": "Inapp",
+  "browser": "Browser",
+  "default font": "Default",
   "scrolling": "Scrolling",
   "diagonal scrolling": "Diagonal scrolling",
   "reverse scrolling": "Reverse Scrolling",
   "formatter": "Formatter",
   "format on save": "Format on save",
   "remove ads": "Remove ads"
-=======
-  "faqs": "FAQs",
-  "feedback": "Feedback",
-  "header": "Header",
-  "sidebar": "Sidebar",
-  "inapp": "Inapp",
-  "browser": "Browser",
-  "default font": "Default"
->>>>>>> e51ab12d
 }