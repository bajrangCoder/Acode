--- conflicted
+++ resolved
@@ -243,15 +243,11 @@
   "sidebar": "Seitenleiste",
   "inapp": "App-intern",
   "browser": "Browser",
-<<<<<<< HEAD
-  "default font": "Default",
+  "default font": "Standard",
   "scrolling": "Scrolling",
   "diagonal scrolling": "Diagonal scrolling",
   "reverse scrolling": "Reverse Scrolling",
   "formatter": "Formatter",
   "format on save": "Format on save",
   "remove ads": "Remove ads"
-=======
-  "default font": "Standard"
->>>>>>> f3148dee
 }