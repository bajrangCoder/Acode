--- conflicted
+++ resolved
@@ -205,13 +205,8 @@
   "feature not available": "Эта функция доступна только в платной версии приложения.",
   "deleted file": "Удалить файл",
   "line height": "Line height",
-<<<<<<< HEAD
-  "preview info": "If you want run the active file, tap and hold on play icon.",
+  "preview info": "Если вы хотите запустить активный файл, нажмите и удерживайте значок воспроизведения.",
   "manage all files": "Allow Acode editor to manage all files in settings to edit files on your device easily.",
   "close file": "Close file",
   "reset connections": "Reset connections"
-=======
-  "preview info": "Если вы хотите запустить активный файл, нажмите и удерживайте значок воспроизведения.",
-  "manage all files": "Allow Acode editor to manage all files in settings to edit files on your device easily."
->>>>>>> 0c1ebd54
 }