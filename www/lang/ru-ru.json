{
  "lang": "Русский",
  "about": "О приложении",
  "active files": "Открытые файлы",
  "alert": "Оповещение",
  "app theme": "Тема приложения",
  "autocorrect": "Автозамена",
  "autosave": "Автосохранение",
  "cancel": "Отмена",
  "change language": "Изменить язык",
  "choose color": "Выбрать цвет",
  "clear": "Очистить",
  "close app": "Закрыть приложение?",
  "commit message": "Коммит сообщение",
  "console": "Консоль",
  "conflict error": "Конфликт! Пожалуйста, подождите, прежде чем сделать коммит",
  "copy": "Копировать",
  "create folder error": "Не удалось создать папку",
  "cut": "Вырезать",
  "delete": "Удалить",
  "delete {name}": "Удалить {name}?",
  "dependencies": "Зависимости",
  "delay": "Время в миллисекундах",
  "editor settings": "Настройки редактора",
  "editor theme": "Тема",
  "enter file name": "Введите имя файла",
  "enter folder name": "Введите имя папки",
  "empty folder message": "Пустая папка",
  "enter line number": "Введите номер строки",
  "error": "Ошибка",
<<<<<<< HEAD
=======
  "except": "Исключить",
>>>>>>> e51ab12d
  "failed": "Неудача",
  "file already exists": "Файл уже существует",
  "file already exists force": "Файл уже существует. Перезаписать?",
  "file changed": " был изменен, перезагрузить файл?",
  "file deleted": "Файл удален",
  "file is not supported": "Файл не поддерживается",
  "file not supported": "Тип файла не поддерживается.",
  "file too large": "Файл слишком большой. Допустимый размер: {size}",
  "file renamed": "Файл переименован",
  "file saved": "Файл сохранен",
  "folder added": "Папка добавлена",
  "folder already added": "Папка уже добавлена",
  "font size": "Размер шрифта",
  "goto": "Перейти к строке",
  "icons definition": "Определение значков",
  "info": "Информация",
  "invalid value": "Неверное значение",
  "language changed": "Язык успешно изменен",
  "linting": "Проверять на синтаксические ошибки",
  "logout": "Выйти",
  "loading": "Загрузка",
  "my profile": "Мой профиль",
  "new file": "Новый файл",
  "new folder": "Новая папка",
  "no": "Нет",
  "no editor message": "Откройте или создайте новый файл",
  "not set": "Не задано",
  "unsaved files close app": "Имеются несохранённые файлы. Всё равно выйти?",
  "notice": "Уведомление",
  "open file": "Открыть файл",
  "open files and folders": "Открытые файлы и папки",
  "open folder": "Открыть папку",
  "open recent": "Открыть недавние",
  "ok": "OK",
  "overwrite": "Перезаписать",
  "paste": "Вставить",
  "preview mode": "Режим предварительного просмотра",
  "read only file": "Файл открыт только для чтения",
  "redo defination": "Вернуть предыдущее изменение",
  "reload": "Перезагрузить",
  "rename": "Переименовать",
  "replace": "Заменить",
  "required": "Это поле обязательно к заполнению",
  "run your web app": "Запустить Web App",
  "save": "Сохранить",
  "saving": "Сохранение",
  "save as": "Сохранить как",
  "save file to run": "Сохрани файл для запуска в браузере",
  "save here": "Сохранить тут",
  "search": "Поиск",
  "see logs and errors": "Показать логи",
  "select folder": "Выбрать папку",
  "settings": "Настройки",
  "settings saved": "Настройки сохранены",
  "show line numbers": "Показывать номера строк",
  "show hidden files": "Отображение скрытых файлов",
  "show spaces": "Показывать отступы",
  "soft tab": "Мягкая вкладка",
  "sort by name": "Сортировать по имени",
  "success": "Успех",
  "tab size": "Размер вкладки",
  "text wrap": "Перенос строк",
  "theme": "Тема",
  "unable to delete file": "Невозможно удалить файл",
  "unable to open file": "Невозможно открыть файл",
  "unable to open folder": "Невозможно открыть папку",
  "unable to save file": "Невозможно сохранить файл",
  "unable to rename": "Невозможно переименовать",
  "unsaved file": "Файл не сохранён, закрыть?",
  "warning": "Предупреждение",
  "use emmet": "Использовать Emmet",
  "use quick tools": "Использовать быстрые инструменты",
  "yes": "Да",
  "github": "GitHub",
  "encoding": "Кодировка",
  "syntax highlighting": "Подсветка синтаксиса",
  "read only": "Только чтение",
  "select all": "Выбрать всё",
  "select branch": "Выберите ветвь",
  "create new branch": "Создать новую ветвь",
  "use branch": "Использовать ветвь",
  "new branch": "Новая ветвь",
  "branch": "Ветвь",
  "key bindings": "Привязка клавиш",
  "edit": "Редактировать",
  "reset": "Сброс",
  "color": "Цвет",
  "select word": "Выбрать слово",
  "quick tools": "Быстрые инструменты",
  "select": "Выбрать",
  "editor font": "Шрифт",
  "new project": "Новый проект",
  "format": "Форматировать",
  "project name": "Название проекта",
  "unsupported device": "Это устройство не поддерживает тему.",
  "vibrate on tap": "Вибрация при нажатии",
  "copy command is not supported by ftp.": "Копирование не поддерживается в режиме FTP",
  "support title": "Поддержи Acode",
  "exit fullscreen": "Выйти из полноэкранного режима",
  "fullscreen": "Полноэкранный режим",
  "animation": "Анимация",
  "backup": "Резервное копирование",
  "restore": "Восстановление",
  "backup successful": "Бэкап создан",
  "invalid backup file": "Некорректный файл бэкапа",
  "backup file found": "Найден бэкап, восстановить?",
  "welcome back": "С возвращением!",
  "add path": "Добавить путь",
  "live autocompletion": "Мгновенное автозавершение",
  "file properties": "Свойства файла",
  "path": "Путь",
  "type": "Тип",
  "word count": "Количество слов",
  "line count": "Количество строк",
  "last modified": "Последнее изменение",
  "size": "Размер",
  "share": "Поделиться",
  "sdcard found": "Обнаружено внешнее хранилище, хотите добавить?",
  "allow storage": "Предоставить доступ к внешнему хранилищу?",
  "show print margin": "Показать поле печати",
  "login": "Вход",
  "scrollbar size": "Размер полосы прокрутки",
  "cursor controller size": "Размер контроллера курсора",
  "none": "Скрыть",
  "small": "Маленький",
  "large": "Большой",
  "floating button": "Плавающая кнопка",
  "confirm on exit": "Подтверждение для выхода",
  "other settings": "Прочие настройки",
  "show console": "Показать консоль",
  "image": "Image",
  "insert file": "Вставить файл",
  "insert color": "Вставить цвет",
  "powersave mode warning": "Отключите режим энергосбережения для предварительного просмотра во внешнем браузере.",
  "exit": "Выйти",
  "custom": "Пользовательская",
  "reset warning": "Вы уверены, что хотите сбросить тему?",
  "theme type": "Тип темы",
  "light": "Светлая",
  "dark": "Тёмная",
  "file browser": "Файловый менеджер",
  "operation not permitted": "Операция не разрешена",
  "no such file or directory": "Данный файл или каталог отсутствует",
  "input/output error": "Ошибка ввода-вывода",
  "permission denied": "Доступ запрещен",
  "bad address": "Неверный адрес",
  "file exists": "Файл существует",
  "not a directory": "Это не каталог",
  "is a directory": "Это каталог",
  "invalid argument": "Недопустимый аргумент",
  "too many open files in system": "Слишком много открытых файлов в системе",
  "too many open files": "Слишком много открытых файлов",
  "text file busy": "Текстовый файл занят",
  "no space left on device": "На устройстве не осталось места",
  "read-only file system": "Файловая система, доступная только для чтения",
  "file name too long": "Название файла слишком длинное",
  "too many users": "Слишком много пользователей",
  "connection timed out": "Время соединения истекло",
  "connection refused": "Отказано в соединении",
  "owner died": "Владелец умер",
  "an error occurred": "Произошла ошибка",
  "add ftp": "Добавить FTP",
  "add sftp": "Добавить SFTP",
  "save file": "Сохранить файл",
  "save file as": "Сохранить как",
  "files": "Файлы",
  "help": "Помощь",
  "support me": "Поддержать",
  "connecting": "Соединение",
  "file has been deleted": "{file} удалён!",
  "feature not available": "Эта функция доступна только в платной версии приложения.",
  "deleted file": "Удалить файл",
  "line height": "Высота строки",
  "preview info": "Если вы хотите запустить активный файл, нажмите и удерживайте значок воспроизведения.",
  "manage all files": "Разрешите редактору Acode управлять всеми файлами в настройках, чтобы легко редактировать файлы на вашем устройстве.",
  "close file": "Закрыть файл",
  "reset connections": "Сбросить соединения",
  "check file changes": "Проверить изменения файла",
  "open in browser": "Открыть в браузере",
  "desktop mode": "Режим ПК",
  "toggle console": "Переключить консоль",
  "new line mode": "Перенос строки",
  "add a storage": "Добавить хранилище",
  "rate acode": "Оценить Acode",
  "github login": "Вход в GitHub",
  "support": "Поддержка",
  "donate": "Пожертвовать {amount}",
  "donation message": "There are people who don’t donate because they assume everyone else is, and there are those who take up the torch and run with it. Thank you for being the latter, and for your kind and heartwarming donation.",
  "downloading file": "Загрузка {file}",
  "downloading...": "Загрузка...",
  "folder name": "Имя папки",
  "keyboard mode": "Режим клавиатуры",
  "normal": "Обычный",
  "app settings": "Настройки приложения",
  "show ads": "Показывать рекламу",
  "disable in-app-browser caching": "Отключить кэширование во встроенном браузере",
  "disable ad message": "Если хотите отключить рекламу, пожалуйста, подумайте насчёт пожертвования.",
  "copied to clipboard": "Скопировано в буфер обмена",
  "remember opened files": "Запоминать открытые файлы",
  "remember opened folders": "Запоминать открытые папки",
  "no suggestions": "Без подсказок",
  "no suggestions aggressive": "Без агрессивных подсказок",
  "install": "Установить",
  "installing": "Установка...",
  "plugins": "Плагины",
  "recently used": "Recently used",
<<<<<<< HEAD
  "update": "Update",
  "uninstall": "Uninstall",
  "download acode pro": "Download Acode pro",
  "loading plugins": "Loading plugins",
  "scrolling": "Scrolling",
  "diagonal scrolling": "Diagonal scrolling",
  "reverse scrolling": "Reverse Scrolling",
  "formatter": "Formatter",
  "format on save": "Format on save",
  "remove ads": "Remove ads"
=======
  "update": "Обновить",
  "uninstall": "Удалить",
  "download acode pro": "Скачать Acode pro",
  "loading plugins": "Загрузка плагинов",
  "faqs": "ЧаВо",
  "feedback": "Обратная связь",
  "header": "Сверху",
  "sidebar": "Сбоку",
  "inapp": "Встроенный браузер",
  "browser": "Внешний браузер",
  "default font": "По умолчанию"
>>>>>>> e51ab12d
}<|MERGE_RESOLUTION|>--- conflicted
+++ resolved
@@ -28,10 +28,6 @@
   "empty folder message": "Пустая папка",
   "enter line number": "Введите номер строки",
   "error": "Ошибка",
-<<<<<<< HEAD
-=======
-  "except": "Исключить",
->>>>>>> e51ab12d
   "failed": "Неудача",
   "file already exists": "Файл уже существует",
   "file already exists force": "Файл уже существует. Перезаписать?",
@@ -238,18 +234,6 @@
   "installing": "Установка...",
   "plugins": "Плагины",
   "recently used": "Recently used",
-<<<<<<< HEAD
-  "update": "Update",
-  "uninstall": "Uninstall",
-  "download acode pro": "Download Acode pro",
-  "loading plugins": "Loading plugins",
-  "scrolling": "Scrolling",
-  "diagonal scrolling": "Diagonal scrolling",
-  "reverse scrolling": "Reverse Scrolling",
-  "formatter": "Formatter",
-  "format on save": "Format on save",
-  "remove ads": "Remove ads"
-=======
   "update": "Обновить",
   "uninstall": "Удалить",
   "download acode pro": "Скачать Acode pro",
@@ -260,6 +244,11 @@
   "sidebar": "Сбоку",
   "inapp": "Встроенный браузер",
   "browser": "Внешний браузер",
-  "default font": "По умолчанию"
->>>>>>> e51ab12d
+  "default font": "По умолчанию",
+  "scrolling": "Scrolling",
+  "diagonal scrolling": "Diagonal scrolling",
+  "reverse scrolling": "Reverse Scrolling",
+  "formatter": "Formatter",
+  "format on save": "Format on save",
+  "remove ads": "Remove ads"
 }